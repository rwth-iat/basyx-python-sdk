--- conflicted
+++ resolved
@@ -41,12 +41,7 @@
                     'files) or in short (c, s, d, e or f).\n'
                     'Depending the chosen feature, different additional arguments must be specified:\n'
                     'create or c:          path to the file which shall be created (file_1)\n'
-<<<<<<< HEAD
-                    'schema or s:          file to be checked (file_1) and the path to the official aas '
-                    'schema (-s or --schema)\n'
-=======
                     'schema or s:          file to be checked (file_1)\n'
->>>>>>> ed0b7bff
                     'deserialization or d: file to be checked (file_1)\n'
                     'example or e:         file to be checked (file_1)\n'
                     'file_compare or f:    files to compare (file_1, file_2)\n'
@@ -73,12 +68,6 @@
     parser.add_argument('file_1', help="path to file 1")
     parser.add_argument('file_2', nargs='?', default=None, help="path to file 2: is required if action f or files is "
                                                                 "choosen")
-<<<<<<< HEAD
-    parser.add_argument('-s', '--schema', help="path to the AAS xml/json schema file. Required, if action 's' or "
-                                               "'schema' is choosen.",
-                        default=None)
-=======
->>>>>>> ed0b7bff
     parser.add_argument('-v', '--verbose', help="Print detailed information for each check. Multiple -v options "
                                                 "increase the verbosity. 1: Detailed error information, 2: Additional "
                                                 "detailed success information", action='count', default=0)
