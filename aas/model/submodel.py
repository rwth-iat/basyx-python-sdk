--- conflicted
+++ resolved
@@ -30,6 +30,7 @@
     The property instances (`kind=Instance`) typically have a value. A property instance is also called
     property-value pair in certain standards.
     """
+
     @abc.abstractmethod
     def __init__(self,
                  id_short: str,
@@ -153,6 +154,7 @@
 
     <<abstract>>
     """
+
     @abc.abstractmethod
     def __init__(self,
                  id_short: str,
@@ -412,6 +414,7 @@
     *Note:* In contrast to the file property the file content is stored directly as value in the Blob data element.
 
     :ivar value: The value of the BLOB instance of a blob data element.
+
     :ivar mime_type: Mime type of the content of the BLOB. The mime type states which file extension the file has.
                      Valid values are e.g. “application/json”, “application/xls”, ”image/jpg”. The allowed values
                      are defined as in RFC2046.
@@ -573,6 +576,7 @@
                    the subclasses :class:`~.SubmodelElementCollectionOrdered` or
                    :class:`~.SubmodelElementCollectionUnordered` shall be used.
     """
+
     @abc.abstractmethod
     def __init__(self,
                  id_short: str,
@@ -819,13 +823,10 @@
 
 class OperationVariable:
     """
-    An operation variable is a submodel element that is used as input or output variable of an :class:`~.Operation`.
-
-    *Constraint AASd-008:* The :class:`~.SubmodelElement` value of an operation variable shall be of
-    `kind=Template`.
-
-    :ivar value: Describes the needed argument for an :class:`~.Operation` via a :class:`~.SubmodelElement` of
-                 `kind=Type`
+    An operation variable is a submodel element that is used as input or output variable of an operation.
+
+    :ivar value: Describes the needed argument for an operation via a submodel element of kind=Type.
+                 Constraint AASd-008: The submodel element value of an operation variable shall be of kind=Template.
     """
 
     def __init__(self,
@@ -958,16 +959,9 @@
     :attr:`~.EntityType.SELF_MANAGED_ENTITY`. It is empty otherwise.
 
     :ivar entity_type: Describes whether the entity is a co-managed or a self-managed entity.
-<<<<<<< HEAD
     :ivar statement: Unordered list of statements (:class:`SubmodelElements <.SubmodelElement>`) applicable to the
                      entity, typically with a qualified value.
     :ivar asset: :class:`~aas.model.base.AASReference` to the asset the entity is representing.
-=======
-    :ivar statement: Unordered list of statements applicable to the entity, typically with a qualified value.
-    :ivar asset: Reference to the asset the entity is representing.
-                 Constraint AASd-014: Either the attribute globalAssetId or specificAssetId of an Entity must be set if
-                 Entity/entityType is set to “SelfManagedEntity”. They are not existing otherwise.
->>>>>>> 59852a01
     """
 
     def __init__(self,
@@ -1045,6 +1039,7 @@
     """
     An event
     """
+
     @abc.abstractmethod
     def __init__(self,
                  id_short: str,
