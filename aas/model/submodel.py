--- conflicted
+++ resolved
@@ -29,7 +29,6 @@
     they do not have a value. The property type (`kind=Type`) is also called data element type in some standards.
     The property instances (`kind=Instance`) typically have a value. A property instance is also called
     property-value pair in certain standards.
-
     :ivar id_short: Identifying string of the element within its name space. (inherited from
                     :class:`~aas.model.base.Referable`)
     :ivar display_name: Can be provided in several languages. (inherited from :class:`~aas.model.base.Referable`)
@@ -62,6 +61,8 @@
                  kind: base.ModelingKind = base.ModelingKind.INSTANCE,
                  extension: Iterable[base.Extension] = ()):
         """
+
+
         TODO: Add instruction what to do after construction
         """
 
@@ -123,34 +124,7 @@
                  semantic_id: Optional[base.Reference] = None,
                  qualifier: Iterable[base.Constraint] = (),
                  kind: base.ModelingKind = base.ModelingKind.INSTANCE,
-<<<<<<< HEAD
-                 extension: Optional[Set[base.Extension]] = None):
-=======
-                 extension: Iterable[base.Extension] = ()):
-        """
-        Initializer of Submodel
-
-        :param identification: The globally unique identification of the element. (from base.Identifiable)
-        :param submodel_element: Unordered list of submodel elements
-        :param id_short: Identifying string of the element within its name space. (from base.Referable)
-        :param display_name: Can be provided in several languages. (from base.Referable)
-        :param category: The category is a value that gives further meta information w.r.t. to the class of the element.
-                         It affects the expected existence of attributes and the applicability of constraints.
-                         (from base.Referable)
-        :param description: Description or comments on the element. (from base.Referable)
-        :param parent: Reference to the next referable parent element of the element. (from base.Referable)
-        :param administration: Administrative information of an identifiable element. (from base.Identifiable)
-        :param semantic_id: Identifier of the semantic definition of the element. It is called semantic id of the
-                            element. The semantic id may either reference an external global id or it may reference a
-                            referable model element of kind=Type that defines the semantics of the element.
-                            (from base.HasSemantics)
-        :param qualifier: Unordered list of Constraints that gives additional qualification of a qualifiable element.
-                          (from base.Qualifiable)
-        :param kind: Kind of the element: either type or instance. Default = Instance. (from base.HasKind)
-        :param extension: An extension of the element. (from base.HasExtension)
-        """
-
->>>>>>> ed91843a
+                 extension: Iterable[base.Extension] = ()):
         super().__init__()
         self.identification: base.Identifier = identification
         self.submodel_element = base.NamespaceSet(self, [("id_short", True)], submodel_element)
@@ -212,31 +186,7 @@
                  semantic_id: Optional[base.Reference] = None,
                  qualifier: Iterable[base.Constraint] = (),
                  kind: base.ModelingKind = base.ModelingKind.INSTANCE,
-<<<<<<< HEAD
-                 extension: Optional[Set[base.Extension]] = None):
-=======
-                 extension: Iterable[base.Extension] = ()):
-        """
-        Initializer of DataElement
-
-        :param id_short: Identifying string of the element within its name space. (from base.Referable)
-        :param display_name: Can be provided in several languages. (from base.Referable)
-        :param category: The category is a value that gives further meta information w.r.t. to the class of the element.
-                         It affects the expected existence of attributes and the applicability of constraints.
-                         (from base.Referable)
-        :param description: Description or comments on the element. (from base.Referable)
-        :param parent: Reference to the next referable parent element of the element. (from base.Referable)
-        :param semantic_id: Identifier of the semantic definition of the element. It is called semantic id of the
-                            element. The semantic id may either reference an external global id or it may reference a
-                            referable model element of kind=Type that defines the semantics of the element.
-                            (from base.HasSemantics)
-        :param qualifier: Unordered list of Constraints that gives additional qualification of a qualifiable element.
-                          (from base.Qualifiable)
-        :param kind: Kind of the element: either type or instance. Default = Instance. (from base.HasKind)
-        :param extension: An extension of the element. (from base.HasExtension)
-        """
-
->>>>>>> ed91843a
+                 extension: Iterable[base.Extension] = ()):
         super().__init__(id_short, display_name, category, description, parent, semantic_id, qualifier, kind, extension)
 
     def _set_category(self, category: Optional[str]):
@@ -300,6 +250,8 @@
                  kind: base.ModelingKind = base.ModelingKind.INSTANCE,
                  extension: Iterable[base.Extension] = ()):
         """
+
+
         TODO: Add instruction what to do after construction
         """
 
@@ -364,6 +316,8 @@
                  kind: base.ModelingKind = base.ModelingKind.INSTANCE,
                  extension: Iterable[base.Extension] = ()):
         """
+
+
         TODO: Add instruction what to do after construction
         """
 
@@ -418,6 +372,8 @@
                  kind: base.ModelingKind = base.ModelingKind.INSTANCE,
                  extension: Iterable[base.Extension] = ()):
         """
+
+
         TODO: Add instruction what to do after construction
         """
 
@@ -494,6 +450,8 @@
                  kind: base.ModelingKind = base.ModelingKind.INSTANCE,
                  extension: Iterable[base.Extension] = ()):
         """
+
+
         TODO: Add instruction what to do after construction
         """
 
@@ -542,6 +500,8 @@
                  kind: base.ModelingKind = base.ModelingKind.INSTANCE,
                  extension: Iterable[base.Extension] = ()):
         """
+
+
         TODO: Add instruction what to do after construction
         """
 
@@ -590,6 +550,8 @@
                  kind: base.ModelingKind = base.ModelingKind.INSTANCE,
                  extension: Iterable[base.Extension] = ()):
         """
+
+
         TODO: Add instruction what to do after construction
         """
 
@@ -599,7 +561,6 @@
 
 class SubmodelElementCollection(SubmodelElement, metaclass=abc.ABCMeta):
     """
-<<<<<<< HEAD
     A submodel element collection is a set or list of :class:`SubmodelElements <.SubmodelElement>`.
 
     <<abstract>>
@@ -624,24 +585,6 @@
                 :class:`aas.model.base.HasKind`)
     :ivar extension: An extension of the element. (inherited from
                      :class:`aas.model.base.HasExtension`)
-=======
-    A submodel element collection is a set or list of submodel elements.
-
-    << abstract >>
-
-    :ivar value: Ordered or unordered list of submodel elements
-    :ivar ordered: If ordered=false then the elements in the property collection are not ordered. If ordered=true then
-                   the elements in the collection are ordered.
-                   `ordered` shall not be set directly, instead one of the subclasses
-                   `SubmodelElementCollectionOrdered` or `SubmodelElementCollectionUnordered` shall be used.
-    :ivar allow_duplicates: If allowDuplicates=true, then it is allowed that the collection contains several elements
-                            with the same semantics (i.e. the same semanticId).
-                            If allowDuplicates=false, then it is not allowed that the collection contains several
-                            elements with the same semantics (i.e. the same semanticId).
-                            `allow_duplicates` shall not be set directly, instead one of the subclasses
-                            `SubmodelElementCollectionUniqueSemanticId` or `SubmodelElementCollectionUniqueSemanticId`
-                            shall be used.
->>>>>>> ed91843a
     """
     @abc.abstractmethod
     def __init__(self,
@@ -655,6 +598,8 @@
                  kind: base.ModelingKind = base.ModelingKind.INSTANCE,
                  extension: Iterable[base.Extension] = ()):
         """
+
+
         TODO: Add instruction what to do after construction
         """
         super().__init__(id_short, display_name, category, description, parent, semantic_id, qualifier, kind, extension)
@@ -730,7 +675,6 @@
 
 class SubmodelElementCollectionOrdered(SubmodelElementCollection, base.UniqueIdShortNamespace):
     """
-<<<<<<< HEAD
     A SubmodelElementCollectionOrdered is an ordered list of :class:`SubmodelElements <.SubmodelElement>`
 
     :ivar id_short: Identifying string of the element within its name space. (inherited from
@@ -753,9 +697,6 @@
                 :class:`aas.model.base.HasKind`)
     :ivar extension: An extension of the element. (inherited from
                      :class:`aas.model.base.HasExtension`)
-=======
-    A SubmodelElementCollectionOrdered is an ordered list of submodel elements where id_shorts are unique.
->>>>>>> ed91843a
     """
 
     def __init__(self,
@@ -772,7 +713,6 @@
         """
         TODO: Add instruction what to do after construction
         """
-
         super().__init__(id_short, display_name, category, description, parent, semantic_id, qualifier, kind,
                          extension)
         self.value = base.OrderedNamespaceSet(self, [("id_short", False)], value)
@@ -805,25 +745,6 @@
                  kind: base.ModelingKind = base.ModelingKind.INSTANCE,
                  extension: Iterable[base.Extension] = ()):
         """
-        Initializer of SubmodelElementCollection
-
-        :param id_short: Identifying string of the element within its name space. (from base.Referable)
-        :param value: Ordered list of submodel elements.
-        :param display_name: Can be provided in several languages. (from base.Referable)
-        :param category: The category is a value that gives further meta information w.r.t. to the class of the element.
-                         It affects the expected existence of attributes and the applicability of constraints.
-                         (from base.Referable)
-        :param description: Description or comments on the element. (from base.Referable)
-        :param parent: Reference to the next referable parent element of the element. (from base.Referable)
-        :param semantic_id: Identifier of the semantic definition of the element. It is called semantic id of the
-                            element. The semantic id may either reference an external global id or it may reference a
-                            referable model element of kind=Type that defines the semantics of the element.
-                            (from base.HasSemantics)
-        :param qualifier: Unordered list of Constraints that gives additional qualification of a qualifiable element.
-                          (from base.Qualifiable)
-        :param kind: Kind of the element: either type or instance. Default = Instance. (from base.HasKind)
-        :param extension: An extension of the element. (from base.HasExtension)
-
         TODO: Add instruction what to do after construction
         """
 
@@ -838,32 +759,7 @@
 
 class SubmodelElementCollectionUnordered(SubmodelElementCollection, base.UniqueIdShortNamespace):
     """
-<<<<<<< HEAD
-    A SubmodelElementCollectionOrdered is an unordered list of :class:`SubmodelElements <.SubmodelElement>`
-
-    :ivar id_short: Identifying string of the element within its name space. (inherited from
-                    :class:`~aas.model.base.Referable`)
-    :ivar value: Ordered or unordered list of :class:`SubmodelElements <.SubmodelElement>`
-    :ivar display_name: Can be provided in several languages. (inherited from :class:`~aas.model.base.Referable`)
-    :ivar category: The category is a value that gives further meta information w.r.t. to the class of the element.
-                     It affects the expected existence of attributes and the applicability of constraints.
-                     (inherited from :class:`~aas.model.base.Referable`)
-    :ivar description: Description or comments on the element. (inherited from :class:`~aas.model.base.Referable`)
-    :ivar parent: Reference to the next referable parent element of the element. (inherited from
-                  :class:`~aas.model.base.Referable`)
-    :ivar semantic_id: Identifier of the semantic definition of the element. It is called semantic id of the
-                       element. The semantic id may either reference an external global id or it may reference a
-                       referable model element of kind=Type that defines the semantics of the element.
-                       (inherited from :class:`~aas.model.base.HasSemantics`)
-    :ivar qualifier: Unordered list of Constraints that gives additional qualification of a qualifiable element.
-                     (from :class:`~aas.model.base.Qualifiable`)
-    :ivar kind: Kind of the element: Either `TYPE` or `INSTANCE`. Default is `INSTANCE`. (inherited from
-                :class:`aas.model.base.HasKind`)
-    :ivar extension: An extension of the element. (inherited from
-                     :class:`aas.model.base.HasExtension`)
-=======
     A SubmodelElementCollectionOrdered is an unordered list of submodel elements where id_shorts are unique.
->>>>>>> ed91843a
     """
 
     def __init__(self,
@@ -878,6 +774,8 @@
                  kind: base.ModelingKind = base.ModelingKind.INSTANCE,
                  extension: Iterable[base.Extension] = ()):
         """
+
+
         TODO: Add instruction what to do after construction
         """
         super().__init__(id_short, display_name, category, description, parent, semantic_id, qualifier, kind, extension)
@@ -1077,6 +975,7 @@
                 "The SubmodelElement `OperationVariable.value` must have the attribute `kind==ModelingType.TEMPLATE`"
             )
         self._value = value
+
     value = property(_get_value, _set_value)
 
 
@@ -1135,7 +1034,6 @@
     """
     A capability is the implementation-independent description of the potential of an asset to achieve a certain effect
     in the physical or virtual world
-
     :ivar id_short: Identifying string of the element within its name space. (inherited from
                     :class:`~aas.model.base.Referable`)
     :ivar display_name: Can be provided in several languages. (inherited from :class:`~aas.model.base.Referable`)
@@ -1231,7 +1129,6 @@
         """
         TODO: Add instruction what to do after construction
         """
-
         super().__init__(id_short, display_name, category, description, parent, semantic_id, qualifier, kind, extension)
         self.statement = base.NamespaceSet(self, [("id_short", True)], statement)
         self.specific_asset_id: Optional[base.IdentifierKeyValuePair] = specific_asset_id
@@ -1247,12 +1144,12 @@
                 and entity_type == base.EntityType.SELF_MANAGED_ENTITY:
             raise base.AASConstraintViolation(
                 14,
-                "A self-managed entity has to have a globalAssetId or a specificAssetId (Constraint AASd-14)"
+                "A self-managed entity has to have a globalAssetId or a specificAssetId"
             )
         if (self.global_asset_id or self.specific_asset_id) and entity_type == base.EntityType.CO_MANAGED_ENTITY:
             raise base.AASConstraintViolation(
                 14,
-                "A co-managed entity has to have neither a globalAssetId nor a specificAssetId (Constraint AASd-14)")
+                "A co-managed entity has to have neither a globalAssetId nor a specificAssetId")
         self._entity_type = entity_type
 
     entity_type = property(_get_entity_type, _set_entity_type)
@@ -1293,31 +1190,7 @@
                  semantic_id: Optional[base.Reference] = None,
                  qualifier: Iterable[base.Constraint] = (),
                  kind: base.ModelingKind = base.ModelingKind.INSTANCE,
-<<<<<<< HEAD
-                 extension: Optional[Set[base.Extension]] = None):
-=======
-                 extension: Iterable[base.Extension] = ()):
-        """
-        Initializer of Event
-
-        :param id_short: Identifying string of the element within its name space. (from base.Referable)
-        :param display_name: Can be provided in several languages. (from base.Referable)
-        :param category: The category is a value that gives further meta information w.r.t. to the class of the element.
-                         It affects the expected existence of attributes and the applicability of constraints.
-                         (from base.Referable)
-        :param description: Description or comments on the element. (from base.Referable)
-        :param parent: Reference to the next referable parent element of the element. (from base.Referable)
-        :param semantic_id: Identifier of the semantic definition of the element. It is called semantic id of the
-                            element. The semantic id may either reference an external global id or it may reference a
-                            referable model element of kind=Type that defines the semantics of the element.
-                            (from base.HasSemantics)
-        :param qualifier: Unordered list of Constraints that gives additional qualification of a qualifiable element.
-                          (from base.Qualifiable)
-        :param kind: Kind of the element: either type or instance. Default = Instance. (from base.HasKind)
-        :param extension: An extension of the element. (from base.HasExtension)
-        """
-
->>>>>>> ed91843a
+                 extension: Iterable[base.Extension] = ()):
         super().__init__(id_short, display_name, category, description, parent, semantic_id, qualifier, kind, extension)
 
 
@@ -1359,7 +1232,7 @@
                  kind: base.ModelingKind = base.ModelingKind.INSTANCE,
                  extension: Iterable[base.Extension] = ()):
         """
-       TODO: Add instruction what to do after construction
+        TODO: Add instruction what to do after construction
         """
 
         super().__init__(id_short, display_name, category, description, parent, semantic_id, qualifier, kind, extension)
