--- conflicted
+++ resolved
@@ -132,20 +132,11 @@
 * [`tutorial_backend_couchdb`](./basyx/aas/examples/tutorial_backend_couchdb.py): Use the *Backends* interface (`update()/commit()` methods) to manage and retrieve AAS objects in a CouchDB document database
 
 
-<<<<<<< HEAD
-## Documentation
-
-In addition to the examples above, a detailed documentation for the current branch is available [here](https://git.rwth-aachen.de/acplt/pyi40aas/-/jobs/artifacts/improve/V30RC02/file/docs/build/index.html?job=docs).
-
-
-## Compliance Tool
-=======
 ### Documentation
 
 A detailed, complete API documentation is available on Read the Docs: https://basyx-python-sdk.readthedocs.io
 
 ### Compliance Tool
->>>>>>> 1249f498
 
 The Eclipse BaSyx Python SDK project contains a compliance tool for testing xml and json files is provided in the 
 `basyx.aas.compliance_tool`-package. Following functionalities are supported:
