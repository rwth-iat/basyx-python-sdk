--- conflicted
+++ resolved
@@ -254,63 +254,39 @@
 
         os.unlink(filename)
 
-<<<<<<< HEAD
     def test_aasx_deseralization_xml(self) -> None:
-        file_path = os.path.join(os.path.dirname(basyx.aas.compliance_tool.__file__), 'cli.py')
-        test_file_path = os.path.join(os.path.dirname(__file__), 'files')
-
-        output: subprocess.CompletedProcess = subprocess.run(
-            [sys.executable, file_path, "d", os.path.join(test_file_path, "test_demo_full_example_xml.aasx"), "--xml",
-             "--aasx"], stdout=subprocess.PIPE, stderr=subprocess.PIPE)
-=======
-    def test_aasx_deseralization(self) -> None:
-        test_file_path = os.path.join(os.path.dirname(__file__), 'files')
-
-        output = _run_compliance_tool("d", os.path.join(test_file_path, "test_demo_full_example.aasx"), "--xml",
-                                      "--aasx")
->>>>>>> 5d89ca83
-        self.assertEqual(0, output.returncode)
-        self.assertIn('SUCCESS:      Open file', str(output.stdout))
-        self.assertIn('SUCCESS:      Read file', str(output.stdout))
-
-<<<<<<< HEAD
+        test_file_path = os.path.join(os.path.dirname(__file__), 'files')
+
+        output = _run_compliance_tool("d", os.path.join(test_file_path, "test_demo_full_example_xml.aasx"), "--xml",
+                                      "--aasx")
+        self.assertEqual(0, output.returncode)
+        self.assertIn('SUCCESS:      Open file', str(output.stdout))
+        self.assertIn('SUCCESS:      Read file', str(output.stdout))
+
     def test_aasx_example_xml(self) -> None:
-        file_path = os.path.join(os.path.dirname(basyx.aas.compliance_tool.__file__), 'cli.py')
-        test_file_path = os.path.join(os.path.dirname(__file__), 'files')
-
-        output: subprocess.CompletedProcess = subprocess.run(
-            [sys.executable, file_path, "e", os.path.join(test_file_path, "test_demo_full_example_xml.aasx"), "--xml",
-             "--aasx"], stdout=subprocess.PIPE, stderr=subprocess.PIPE)
+        test_file_path = os.path.join(os.path.dirname(__file__), 'files')
+
+        output = _run_compliance_tool("e", os.path.join(test_file_path, "test_demo_full_example_xml.aasx"), "--xml",
+                                      "--aasx")
         self.assertEqual(0, output.returncode)
         self.assertIn('SUCCESS:      Open file', str(output.stdout))
         self.assertIn('SUCCESS:      Read file', str(output.stdout))
         # self.assertIn('SUCCESS:      Check if data is equal to example data', str(output.stdout))
 
     def test_aasx_deseralization_json(self) -> None:
-        file_path = os.path.join(os.path.dirname(basyx.aas.compliance_tool.__file__), 'cli.py')
-        test_file_path = os.path.join(os.path.dirname(__file__), 'files')
-
-        output: subprocess.CompletedProcess = subprocess.run(
-            [sys.executable, file_path, "d", os.path.join(test_file_path, "test_demo_full_example_json.aasx"), "--json",
-             "--aasx"], stdout=subprocess.PIPE, stderr=subprocess.PIPE)
+        test_file_path = os.path.join(os.path.dirname(__file__), 'files')
+
+        output = _run_compliance_tool("d", os.path.join(test_file_path, "test_demo_full_example_json.aasx"), "--json",
+                                      "--aasx")
         self.assertEqual(0, output.returncode)
         self.assertIn('SUCCESS:      Open file', str(output.stdout))
         self.assertIn('SUCCESS:      Read file', str(output.stdout))
 
     def test_aasx_example_json(self) -> None:
-        file_path = os.path.join(os.path.dirname(basyx.aas.compliance_tool.__file__), 'cli.py')
-        test_file_path = os.path.join(os.path.dirname(__file__), 'files')
-
-        output: subprocess.CompletedProcess = subprocess.run(
-            [sys.executable, file_path, "e", os.path.join(test_file_path, "test_demo_full_example_json.aasx"), "--json",
-             "--aasx"], stdout=subprocess.PIPE, stderr=subprocess.PIPE)
-=======
-    def test_aasx_example(self) -> None:
-        test_file_path = os.path.join(os.path.dirname(__file__), 'files')
-
-        output = _run_compliance_tool("e", os.path.join(test_file_path, "test_demo_full_example.aasx"), "--xml",
-                                      "--aasx")
->>>>>>> 5d89ca83
+        test_file_path = os.path.join(os.path.dirname(__file__), 'files')
+
+        output = _run_compliance_tool("e", os.path.join(test_file_path, "test_demo_full_example_json.aasx"), "--json",
+                                      "--aasx")
         self.assertEqual(0, output.returncode)
         self.assertIn('SUCCESS:      Open file', str(output.stdout))
         self.assertIn('SUCCESS:      Read file', str(output.stdout))
@@ -319,15 +295,9 @@
     def test_aasx_file(self) -> None:
         test_file_path = os.path.join(os.path.dirname(__file__), 'files')
 
-<<<<<<< HEAD
-        output: subprocess.CompletedProcess = subprocess.run(
-            [sys.executable, file_path, "f", os.path.join(test_file_path, "test_demo_full_example_xml.aasx"),
-             os.path.join(test_file_path, "test_demo_full_example_xml.aasx"), "--xml", "--aasx"],
-            stdout=subprocess.PIPE, stderr=subprocess.PIPE)
-=======
-        output = _run_compliance_tool("f", os.path.join(test_file_path, "test_demo_full_example.aasx"),
-                                      os.path.join(test_file_path, "test_demo_full_example.aasx"), "--xml", "--aasx")
->>>>>>> 5d89ca83
+        output = _run_compliance_tool("f", os.path.join(test_file_path, "test_demo_full_example_xml.aasx"),
+                                      os.path.join(test_file_path, "test_demo_full_example_xml.aasx"), "--xml",
+                                      "--aasx")
         self.assertEqual(0, output.returncode)
         self.assertIn('SUCCESS:      Open first file', str(output.stdout))
         self.assertIn('SUCCESS:      Read file', str(output.stdout))
